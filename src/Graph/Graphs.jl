export
       Creation,
       Matrices,
       Graph,
       connect!,
       disconnect,
       remove_vertex!,
       reindex!,
       random_graph,
       target_vertex,
       cycles,
    number_of_neighbors

using LightGraphs

import LightGraphs: nv, ne, has_edge, is_directed

import Base.start
import Base.next
import Base.done
import Base.length
import Base.empty!
"""
```julia
type Edge
```

"""
<<<<<<< HEAD
struct Edge{T}
  next_v1::Union{Nothing,Edge{T}}
  prev_v1::Union{Nothing,Edge{T}}
  next_v2::Union{Nothing,Edge{T}}
  prev_v2::Union{Nothing,Edge{T}}
  v1
  v2
  weight::T
=======
type Edge{T}
    next_v1::Union{Void,Edge{T}}
    prev_v1::Union{Void,Edge{T}}
    next_v2::Union{Void,Edge{T}}
    prev_v2::Union{Void,Edge{T}}
    v1
    v2
    weight::T
>>>>>>> b096e20f
end
function weight_type(edge::Edge{T}) where T
    return T
end
<<<<<<< HEAD
struct Vertex{T, EdgeType}
   id::Integer
   data::T
   edges::Union{Nothing,Edge{EdgeType}}
   number_of_edges::Integer
   degree::Float64
   connections::Set{Integer}
   lock::Threads.TatasLock
=======
type Vertex{T, EdgeType}
    id::Integer
    data::T
    edges::Union{Void,Edge{EdgeType}}
    number_of_edges::Integer
    degree::Float64
    connections::Set{Integer}
    lock::Threads.TatasLock
>>>>>>> b096e20f
end
function weight_type(v::Vertex{V,E}) where V where E
    return E
end
function Vertex(id::Integer,d::DataType = Any, val=nothing, weight_type::DataType=Float64)
    return Vertex{d, weight_type}(id,val,nothing,0,0, Set{Integer}(),Threads.TatasLock())
end
function Edge(v1::Vertex,v2::Vertex,w::Number)
    return Edge{weight_type(v1)}(nothing,nothing,nothing,nothing,v1,v2,convert(weight_type(v1),w))
end
<<<<<<< HEAD
struct Graph
  vertices::Vector{Vertex}
=======
type Graph <: AbstractGraph{Integer}
  vertices::Vector{Vertex} 
>>>>>>> b096e20f

  is_dirty::Bool
end
struct EdgeIterator
   e::Union{Nothing,Edge}
   i::Integer
end
function empty!(g::Graph)
  for i=1:length(g.vertices)
    g.vertices[i].edges = nothing
    g.vertices[i].number_of_edges = 0
    g.vertices[i].degree = 0
  end
end
"""
```julia
Graph(n_vertices::Integer=0; vertex_type::DataType  = Any ,initial_value=nothing, weight_type::DataType = Float64)
```
Construct an undirected weighted grpah of `n_vertices` vertices.
"""
function Graph(n_vertices::Integer=0; vertex_type::DataType  = Any ,initial_value=nothing, weight_type::DataType = Float64)
   vertices = Vector{Vertex{vertex_type, weight_type}}(n_vertices)
   for i=1:n_vertices
       vertices[i] = Vertex(i,vertex_type,initial_value, weight_type)
   end
   return Graph(vertices,false)
end


function is_directed(g::Graph)
    return false
end
"""
```julia
nv(g::Graph)
```
Return the number of vertices of `g`.
"""
function nv(g::Graph)
    return length(g.vertices)
end
function ne(g::Graph)
    return sum([v.number_of_edges for v in g.vertices])
end
function has_edge(gr::Graph, i::Integer, k::Integer)
    return (k in gr.vertices[i].connections)
end
function insert!(v::Vertex,e::Edge)
    if (e.v1 == v)
        #El siguiente del nuevo es el primero de la lista original
        e.next_v1 = v.edges
        #El anterior del primero de la lista original es ahora el nuevo
        if (v.edges != nothing)
          if (v.edges.v1 == v)
              v.edges.prev_v1 = e
         else
              v.edges.prev_v2 = e
          end
        end
        v.edges = e
    else
        e.next_v2 = v.edges
        if (v.edges != nothing)
          if (v.edges.v1 == v)
              v.edges.prev_v1 = e
          else
            v.edges.prev_v2 = e
          end
        end
        v.edges = e
    end
end

<<<<<<< HEAD
function set_previous(v::Vertex,e::Edge,prev::Union{Nothing,Edge})
  if (e.v1 == v)
    e.prev_v1=prev
  else
    e.prev_v2=prev
  end
end

function set_next(v::Vertex,e::Edge,next::Union{Nothing,Edge})
  if (e.v1 == v)
    e.next_v1=next
  else
    e.next_v2=next
  end
end
function linked_list_connect(v::Vertex,e::Edge,next::Union{Nothing,Edge})
  set_next(v,e,next)
  if (next != nothing)
     set_previous(v,next,e)
  end
=======
function set_previous(v::Vertex,e::Edge,prev::Union{Void,Edge})
    if (e.v1 == v)
        e.prev_v1=prev
    else
        e.prev_v2=prev
    end
end

function set_next(v::Vertex,e::Edge,next::Union{Void,Edge})
    if (e.v1 == v)
        e.next_v1=next
    else
        e.next_v2=next
    end
end
function linked_list_connect(v::Vertex,e::Edge,next::Union{Void,Edge})
    set_next(v,e,next)
    if (next != nothing)
        set_previous(v,next,e)
    end
>>>>>>> b096e20f
end
function remove!(v::Vertex,e::Edge)
    if (e.v1 == v)
        prev = e.prev_v1
        if (prev == nothing)
           v.edges = e.next_v1
           if e.next_v1 != nothing
               set_previous(v,e.next_v1,nothing)
            end
           return
        else
           linked_list_connect(v,prev,e.next_v1)
        end
    else
        prev = e.prev_v2
        if (prev == nothing)
           v.edges = e.next_v2
           if e.next_v2 != nothing
              set_previous(v,e.next_v2,nothing)
           end
           return
        else
           linked_list_connect(v,prev,e.next_v2)
        end
    end
end
"""
```julia
function connect!(g::Graph, i::Integer, neighbors::Vector, weigths::Vector)
```
"""
function connect!(g::Graph, i::Integer, neighbors::Vector, w::Vector)
    for j=1:length(neighbors)
        connect!(g,i,neighbors[j],w[j])
    end
end

"""
```julia
connect!(g::Graph,i::Integer,j::Integer,w::Number)
```
Connect the vertex `i` with the vertex `j` with weight `w`.
"""
function connect!(g::Graph,i::Integer,j::Integer,w::Number)
    if (i==j)
        return
    end
    if i>nv(g) || j>nv(g)
      throw("Invalid vertex")
    end
    if (w<=0)
        return
    end
    vertex_j = g.vertices[j]
    vertex_i = g.vertices[i]

     if !(vertex_j.id in vertex_i.connections)
      edge = Edge(g.vertices[i],g.vertices[j],w)
      lock(vertex_i.lock)
      lock(vertex_j.lock)
      insert!(g.vertices[i],edge)
      insert!(g.vertices[j],edge)
      push!(vertex_i.connections, vertex_j.id)
      push!(vertex_j.connections, vertex_i.id)
      unlock(vertex_j.lock)
      unlock(vertex_i.lock)
      g.vertices[i].number_of_edges=g.vertices[i].number_of_edges+1
      g.vertices[j].number_of_edges=g.vertices[j].number_of_edges+1
      g.vertices[i].degree = g.vertices[i].degree + w
      g.vertices[j].degree = g.vertices[j].degree + w
    end

end

function _advance(e::Edge,v::Vertex,ei::EdgeIterator)
   ei.e = e
   if (e.v1 == v)
        ei.i=1
   else
        ei.i=2
   end
end
function _start(e::Edge,v::Vertex)
   ei = EdgeIterator(nothing,-1)
   if (ei!=nothing)
       _advance(e,v,ei)
   end
   return ei
end
"""
```julia
target_vertex(e::Edge,v::Vertex)
```
Given an edge `e` and a vertex `v` returns the other vertex different from `v`
"""
function target_vertex(e::Edge,v::Vertex)
    if (e.v1 == v)
        return e.v2
    elseif (e.v2 == v)
        return e.v1
    else
        return Nothing
    end
end
"""
```julia
length(v::Vertex)
```
Return the number of edges connected to a given vertex.
"""
function length(v::Vertex)
    return v.number_of_edges
end
function start(v::Vertex)
    if (v.edges!=nothing)
       return _start(v.edges,v)
    else
        return EdgeIterator(nothing,0)
    end
end
function done(v::Vertex,ei::EdgeIterator)
    return ei.e == nothing
end
function next(v::Vertex,ei::EdgeIterator)
    edge = ei.e
    if (ei.i == 1)
        edge_next = ei.e.next_v1
    else
        edge_next = ei.e.next_v2
    end
    if (edge_next != nothing)
        _advance(edge_next,v,ei)
    else
       ei.e=nothing
    end
    return (edge, ei)
end

import Base.show
function show(io::IO, e::Edge)
  println(string(e.v1.id," -(",e.weight, ")> ",e.v2.id))
end
function show(io::IO, g::Graph)
  for vertex in g.vertices
         println(vertex)
         for e in vertex
           println(e)
       end
   end
end

function show(io::IO, v::Vertex)
  println("Vertice" )
  println("id: $(v.id)" )
  println("Datos: $(v.data)" )
  println("Aristas: $(v.number_of_edges)" )
  println("Grado: $(v.degree)" )

end
function find_edge(p, v::Vertex)
     for e in v
         if (p(e))
           return e
         end
      end
      return nothing
end
"""
```julia
disconnect(g::Graph,i::Integer,j::Integer)
```
Removes the edge that connects the `i`-th vertex to the `j`-th vertex.
"""
function disconnect(g::Graph,i::Integer,j::Integer)
   vertex_i = g.vertices[i]
   vertex_j = g.vertices[j]
   edge = find_edge(e->(e.v1 == vertex_j || e.v2==vertex_j),g.vertices[i])
   remove!(vertex_i,edge)
   remove!(vertex_j,edge)
   delete!(vertex_i.connections, vertex_j.id)
   delete!(vertex_j.connections, vertex_i.id)
   vertex_i.degree = vertex_i.degree - edge.weight
   vertex_j.degree = vertex_j.degree - edge.weight
   g.is_dirty = true
end
function update_connections!(g::Graph)

   for i=1:nv(g)
       empty!(g.vertices[i].connections)
       for e in g.vertices[i]
            v_j = target_vertex(e, g.vertices[i])
            push!(g.vertices[i].connections, v_j.id)
       end
   end
end

function reindex!(g::Graph)
   for i=1:nv(g)
       g.vertices[i].id = i
   end
   update_connections!(g)
   g.is_dirty = false
end
"""
```julia
remove_vertex!(g::Graph,i::Integer)
```
Remove the `i`-th vertex.
"""
function remove_vertex!(g::Graph,i::Integer)
    if i>nv(g)
      throw("No se puede eliminar")
    end
    if (g.is_dirty)
      reindex!(g)
    end
    vertex_i = g.vertices[i]
    for e in vertex_i
      if e.v1 == vertex_i
            remove!(e.v2,e)
            e.v2.degree = e.v2.degree - e.weight
            e.v2.number_of_edges = e.v2.number_of_edges-1
        else
            remove!(e.v1,e)
            e.v1.number_of_edges = e.v1.number_of_edges-1
            e.v1.degree = e.v1.degree - e.weight
        end
    end
    deleteat!(g.vertices,i)
    g.is_dirty=true
end
function add_vertex!(g::Graph, datatype = Any, data=nothing)
   if g.is_dirty
      reindex!(g)
   end
   new_id = nv(g) +1
   vertex = Vertex(new_id,datatype, data)
   push!(g.vertices,vertex)
   return vertex
end
function connect(e::Edge, v::Vertex)
   return e.v1 == v || e.v2 == v
end
function number_of_neighbors(g::Graph)
    number = zeros(Int,nv(g))
    for i=1:length(g.vertices)
        n=0
        for e in g.vertices[i]
            n= n +1
        end
        number[i] = n
    end
    return number

end
"""
```
function random_graph(iterations::Integer; probs=[0.4,0.4,0.2], weight=()->5, debug=false)
```
Create a random graphs. `probs` is an array of probabilities. The function create a vertex with probability `probs[1]`, connect two vertices with probability `probs[2]` and delete a vertex with probability `probs[2]`. The weight of the edges is given by `weight`
"""
function random_graph(iterations::Integer; probs=[0.4,0.4,0.2], weight=()->5, debug=false)
  g= Graph()
  for i=1:iterations
    action = sum(rand() .>= cumsum(probs)) +1
    nog = nv(g)
    if action==1
        add_vertex!(g)
        if debug
           println("add_vertex!(g)")
        end
    elseif action == 2
        if (nog >= 2)
           v1 = rand(1:nog)
           v2 = rand(1:nog)
           if (v1!=v2)
             if (debug)
               println("connect!(g,$(v1),$(v2),5)")
             end
             connect!(g,v1,v2,weight())
           end
        end
     elseif action == 3
       if (nog > 0)
          v1 = rand(1:nog)
          if (debug)
            println("remove_vertex!(g,$(v1))")
          end
          remove_vertex!(g,v1)
        end
     end
  end
  return g
end
struct TargetVertexAndWeight
    vertex_id::Integer
    edge_weight::Float64
end
struct Triangle
    edge_1::TargetVertexAndWeight
    edge_2::TargetVertexAndWeight
end
function Triangle()
    return Triangle((-1,-1.0),(-1,-1.0))
end
import Base.hash
import Base.isequal

function hash(a::Triangle, h::UInt)
    if a.edge_1.vertex_id < a.edge_2.vertex_id
        hash(a.edge_1.vertex_id, hash(a.edge_2.vertex_id, hash(:Triangle, h)))
    else
        hash(a.edge_2.vertex_id, hash(a.edge_1.vertex_id, hash(:Triangle, h)))
    end

end
isequal(a::Triangle, b::Triangle) = Base.isequal(hash(a), hash(b))
function compute_cycles(vertice_inicio::Vertex, vertice::Vertex,
                                        visitados::Vector{Bool}, ciclos::Set{Triangle},
                                        cant_aristas::Integer, peso_aristas::TargetVertexAndWeight)
   if  !visitados[vertice.id]
     visitados[vertice.id] = true
     cant_aristas = cant_aristas+1
     for edge in vertice
          vertice_destino = target_vertex(edge, vertice)
          if cant_aristas == 1
               peso_aristas.vertex_id  = vertice_destino.id
               peso_aristas.edge_weight  = edge.weight
          end
          if vertice_destino == vertice_inicio && cant_aristas == 3

               push!(ciclos, Triangle( deepcopy(peso_aristas), TargetVertexAndWeight(vertice.id, edge.weight)))
               visitados[vertice.id]=false
               return  #Si encontre un ciclo, no voy a encontrar otro
          else
               if !visitados[vertice_destino.id]
                    if cant_aristas < 3
                         compute_cycles(vertice_inicio, vertice_destino, visitados, ciclos,
                                        cant_aristas,peso_aristas)

                    end
               end
          end
     end
     visitados[vertice.id]=false
   end

end

function cycles(g::Graph)
    visitados = fill(false,length(g.vertices))
    ciclos_vertices = []
    for i=1:length(g.vertices)
        v = g.vertices[i]
        peso_aristas = TargetVertexAndWeight(-1,-1.0)
        ciclos = Set{Triangle}()
        compute_cycles(v,v, visitados,ciclos,0,peso_aristas)
        push!(ciclos_vertices,ciclos)
    end
    return ciclos_vertices
end

include("Creation.jl")
include("Matrices.jl")
include("Plot.jl")

#=Example
g = Graph(11)
connect!(g,3,2,5)
connect!(g,2,1,5)
remove_vertex!(g,1)
add_vertex!(g)
add_vertex!(g)
remove_vertex!(g,3)
remove_vertex!(g,2)
=#<|MERGE_RESOLUTION|>--- conflicted
+++ resolved
@@ -26,7 +26,6 @@
 ```
 
 """
-<<<<<<< HEAD
 struct Edge{T}
   next_v1::Union{Nothing,Edge{T}}
   prev_v1::Union{Nothing,Edge{T}}
@@ -35,21 +34,10 @@
   v1
   v2
   weight::T
-=======
-type Edge{T}
-    next_v1::Union{Void,Edge{T}}
-    prev_v1::Union{Void,Edge{T}}
-    next_v2::Union{Void,Edge{T}}
-    prev_v2::Union{Void,Edge{T}}
-    v1
-    v2
-    weight::T
->>>>>>> b096e20f
 end
 function weight_type(edge::Edge{T}) where T
     return T
 end
-<<<<<<< HEAD
 struct Vertex{T, EdgeType}
    id::Integer
    data::T
@@ -58,16 +46,6 @@
    degree::Float64
    connections::Set{Integer}
    lock::Threads.TatasLock
-=======
-type Vertex{T, EdgeType}
-    id::Integer
-    data::T
-    edges::Union{Void,Edge{EdgeType}}
-    number_of_edges::Integer
-    degree::Float64
-    connections::Set{Integer}
-    lock::Threads.TatasLock
->>>>>>> b096e20f
 end
 function weight_type(v::Vertex{V,E}) where V where E
     return E
@@ -78,14 +56,8 @@
 function Edge(v1::Vertex,v2::Vertex,w::Number)
     return Edge{weight_type(v1)}(nothing,nothing,nothing,nothing,v1,v2,convert(weight_type(v1),w))
 end
-<<<<<<< HEAD
 struct Graph
   vertices::Vector{Vertex}
-=======
-type Graph <: AbstractGraph{Integer}
-  vertices::Vector{Vertex} 
->>>>>>> b096e20f
-
   is_dirty::Bool
 end
 struct EdgeIterator
@@ -158,28 +130,6 @@
     end
 end
 
-<<<<<<< HEAD
-function set_previous(v::Vertex,e::Edge,prev::Union{Nothing,Edge})
-  if (e.v1 == v)
-    e.prev_v1=prev
-  else
-    e.prev_v2=prev
-  end
-end
-
-function set_next(v::Vertex,e::Edge,next::Union{Nothing,Edge})
-  if (e.v1 == v)
-    e.next_v1=next
-  else
-    e.next_v2=next
-  end
-end
-function linked_list_connect(v::Vertex,e::Edge,next::Union{Nothing,Edge})
-  set_next(v,e,next)
-  if (next != nothing)
-     set_previous(v,next,e)
-  end
-=======
 function set_previous(v::Vertex,e::Edge,prev::Union{Void,Edge})
     if (e.v1 == v)
         e.prev_v1=prev
@@ -200,7 +150,6 @@
     if (next != nothing)
         set_previous(v,next,e)
     end
->>>>>>> b096e20f
 end
 function remove!(v::Vertex,e::Edge)
     if (e.v1 == v)
